--- conflicted
+++ resolved
@@ -1906,23 +1906,15 @@
             Paths to nifti contrast maps
 
     """
-<<<<<<< HEAD
     data = fetch_localizer_contrasts(["calculation (auditory and visual cue)"],
                                      n_subjects=n_subjects,
                                      get_tmaps=False, get_masks=False,
                                      get_anats=False, data_dir=data_dir,
-                                     url=None, resume=True, verbose=0)
+                                     url=url, resume=True, verbose=0)
     data.pop('tmaps')
     data.pop('masks')
     data.pop('anats')
     return data
-=======
-    return fetch_localizer_contrasts(["calculation vs sentences"],
-                                     n_subjects=n_subjects,
-                                     get_tmaps=False, get_masks=False,
-                                     get_anats=False, data_dir=data_dir,
-                                     url=url, resume=True, verbose=0)
->>>>>>> eb241a1d
 
 
 def fetch_oasis_vbm(n_subjects=None, dartel_version=True,
